--- conflicted
+++ resolved
@@ -51,9 +51,6 @@
     "xs": xsProfile,
     "v8holefuzzing": v8HoleFuzzingProfile,
     "serenity": serenityProfile,
-<<<<<<< HEAD
-    "maglev": maglevProfile
-=======
     "njs": njsProfile,
->>>>>>> 5942bcf6
+    "maglev": maglevProfile,
 ]