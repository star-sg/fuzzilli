// Copyright 2023 Google LLC
//
// Licensed under the Apache License, Version 2.0 (the "License");
// you may not use this file except in compliance with the License.
// You may obtain a copy of the License at
//
// https://www.apache.org/licenses/LICENSE-2.0
//
// Unless required by applicable law or agreed to in writing, software
// distributed under the License is distributed on an "AS IS" BASIS,
// WITHOUT WARRANTIES OR CONDITIONS OF ANY KIND, either express or implied.
// See the License for the specific language governing permissions and
// limitations under the License.

import Foundation

/// Compiles a JavaScript AST into a FuzzIL program.
public class JavaScriptCompiler {
    public typealias AST = Compiler_Protobuf_AST
    typealias StatementNode = Compiler_Protobuf_Statement
    typealias ExpressionNode = Compiler_Protobuf_Expression

    // Simple error enum for errors that are displayed to the user.
    public enum CompilerError: Error {
        case invalidASTError(String)
        case invalidNodeError(String)
        case unsupportedFeatureError(String)
    }

    public init(deletingCallTo filteredFunctions: [String] = []) {
        self.filteredFunctions = filteredFunctions
    }

    /// The compiled code.
    private var code = Code()

    /// A list of function names or prefixes (e.g. `assert*`) which should be deleted from the output program.
    /// The function calls can in general only be removed if their return value isn't used, and so currently they are only
    /// removed if they make up a full ExpressionStatement, in which case the entire statement is ignored.
    /// This functionality is useful to remove calls to functions such as `assert*` or `print*` from tests
    /// as those are not useful for fuzzing.
    /// The function names may contain the wildcard character `*`, but _only_ as last character, in which case
    /// a prefix match will be performed instead of a string comparison.
    private let filteredFunctions: [String]

    /// The environment is used to determine if an identifier identifies a builtin object.
    /// TODO we should probably use the correct target environment, with any additional builtins etc. here. But for now, we just manually add `gc` since that's relatively common.
    private var environment = JavaScriptEnvironment(additionalBuiltins: ["gc": .function()])

    /// Contains the mapping from JavaScript variables to FuzzIL variables in every active scope.
    private var scopes = Stack<[String: Variable]>()

    /// List of all named variables.
    /// TODO instead of a global list, this should be per (var) scope.
    private var namedVariables = Set<String>()

    /// The next free FuzzIL variable.
    private var nextVariable = 0

    /// Context analyzer to track the context of the code being compiled. Used for example to distinguish switch and loop breaks.
    private var contextAnalyzer = ContextAnalyzer()

    public func compile(_ ast: AST) throws -> Program {
        reset()

        try enterNewScope {
            for statement in ast.statements {
                try compileStatement(statement)
            }
        }

        try code.check()

        return Program(code: code)
    }

    /// Allocates the next free variable.
    private func nextFreeVariable() -> Variable {
        let v = Variable(number: nextVariable)
        nextVariable += 1
        return v
    }

    private func compileStatement(_ node: StatementNode) throws {
        let shouldIgnoreStatement = try performStatementFiltering(node)
        guard !shouldIgnoreStatement else {
            return
        }

        guard let stmt = node.statement else {
            throw CompilerError.invalidASTError("missing concrete statement in statement node")
        }

        switch stmt {

        case .emptyStatement:
            break

        case .blockStatement(let blockStatement):
            emit(BeginBlockStatement())
            try enterNewScope {
                for statement in blockStatement.body {
                    try compileStatement(statement)
                }
            }
            emit(EndBlockStatement())

        case .variableDeclaration(let variableDeclaration):
            for decl in variableDeclaration.declarations {
                let initialValue: Variable
                if decl.hasValue {
                    initialValue = try compileExpression(decl.value)
                } else {
                    initialValue = emit(LoadUndefined()).output
                }

                if variableDeclaration.kind == .var && namedVariables.contains(decl.name) {
                    emit(DefineNamedVariable(decl.name), withInputs: [initialValue])
                } else {
                    map(decl.name, to: initialValue)
                }
            }

        case .functionDeclaration(let functionDeclaration):
            let parameters = convertParameters(functionDeclaration.parameters)
            let functionBegin, functionEnd: Operation
            switch functionDeclaration.type {
            case .plain:
                functionBegin = BeginPlainFunction(parameters: parameters, isStrict: false)
                functionEnd = EndPlainFunction()
            case .generator:
                functionBegin = BeginGeneratorFunction(parameters: parameters, isStrict: false)
                functionEnd = EndGeneratorFunction()
            case .async:
                functionBegin = BeginAsyncFunction(parameters: parameters, isStrict: false)
                functionEnd = EndAsyncFunction()
            case .asyncGenerator:
                functionBegin = BeginAsyncGeneratorFunction(parameters: parameters, isStrict: false)
                functionEnd = EndAsyncGeneratorFunction()
            case .UNRECOGNIZED(let type):
                throw CompilerError.invalidNodeError("invalid function declaration type \(type)")
            }

            let instr = emit(functionBegin)
            map(functionDeclaration.name, to: instr.output)
            try enterNewScope {
                mapParameters(functionDeclaration.parameters, to: instr.innerOutputs)
                for statement in functionDeclaration.body {
                    try compileStatement(statement)
                }
            }
            emit(functionEnd)

        case .classDeclaration(let classDeclaration):
            // The expressions for property values and computed properties need to be emitted before the class declaration is opened.
            var propertyValues = [Variable]()
            var computedPropertyKeys = [Variable]()
            for field in classDeclaration.fields {
                guard let field = field.field else {
                    throw CompilerError.invalidNodeError("missing concrete field in class declaration")
                }
                if case .property(let property) = field {
                    if property.hasValue {
                        propertyValues.append(try compileExpression(property.value))
                    }
                    if case .expression(let key) = property.key {
                        computedPropertyKeys.append(try compileExpression(key))
                    }
                }
            }

            // Reverse the arrays since we'll remove the elements in FIFO order.
            propertyValues.reverse()
            computedPropertyKeys.reverse()

            let classDecl: Instruction
            if classDeclaration.hasSuperClass {
                let superClass = try compileExpression(classDeclaration.superClass)
                classDecl = emit(BeginClassDefinition(hasSuperclass: true), withInputs: [superClass])
            } else {
                classDecl = emit(BeginClassDefinition(hasSuperclass: false))
            }
            map(classDeclaration.name, to: classDecl.output)

            for field in classDeclaration.fields {
                switch field.field! {
                case .property(let property):
                    guard let key = property.key else {
                        throw CompilerError.invalidNodeError("Missing key in class property")
                    }

                    let op: Operation
                    var inputs = [Variable]()
                    switch key {
                    case .name(let name):
                        if field.isPrivate {
                            if property.isStatic {
                                op = ClassAddPrivateStaticProperty(propertyName: name, hasValue: property.hasValue)
                            } else {
                                op = ClassAddPrivateInstanceProperty(propertyName: name, hasValue: property.hasValue)
                            }
                        } else {
                            if property.isStatic {
                                op = ClassAddStaticProperty(propertyName: name, hasValue: property.hasValue)
                            } else {
                                op = ClassAddInstanceProperty(propertyName: name, hasValue: property.hasValue)
                            }
                        }
                    case .index(let index):
                        if property.isStatic {
                            op = ClassAddStaticElement(index: index, hasValue: property.hasValue)
                        } else {
                            op = ClassAddInstanceElement(index: index, hasValue: property.hasValue)
                        }
                    case .expression:
                        inputs.append(computedPropertyKeys.removeLast())
                        if property.isStatic {
                            op = ClassAddStaticComputedProperty(hasValue: property.hasValue)
                        } else {
                            op = ClassAddInstanceComputedProperty(hasValue: property.hasValue)
                        }
                    }
                    if property.hasValue {
                        inputs.append(propertyValues.removeLast())
                    }
                    emit(op, withInputs: inputs)

                case .ctor(let constructor):
                    let parameters = convertParameters(constructor.parameters)
                    let head = emit(BeginClassConstructor(parameters: parameters))

                    try enterNewScope {
                        var parameters = head.innerOutputs
                        map("this", to: parameters.removeFirst())
                        mapParameters(constructor.parameters, to: parameters)
                        for statement in constructor.body {
                            try compileStatement(statement)
                        }
                    }

                    emit(EndClassConstructor())

                case .method(let method):
                    let parameters = convertParameters(method.parameters)
                    let head: Instruction
                    if field.isPrivate {
                        if method.isStatic {
                            head = emit(BeginClassPrivateStaticMethod(methodName: method.name, parameters: parameters))
                        } else {
                            head = emit(BeginClassPrivateInstanceMethod(methodName: method.name, parameters: parameters))
                        }
                    } else {
                        if method.isStatic {
                            head = emit(BeginClassStaticMethod(methodName: method.name, parameters: parameters))
                        } else {
                            head = emit(BeginClassInstanceMethod(methodName: method.name, parameters: parameters))
                        }
                    }

                    try enterNewScope {
                        var parameters = head.innerOutputs
                        map("this", to: parameters.removeFirst())
                        mapParameters(method.parameters, to: parameters)
                        for statement in method.body {
                            try compileStatement(statement)
                        }
                    }

                    if field.isPrivate {
                        if method.isStatic {
                            emit(EndClassPrivateStaticMethod())
                        } else {
                            emit(EndClassPrivateInstanceMethod())
                        }
                    } else {
                        if method.isStatic {
                            emit(EndClassStaticMethod())
                        } else {
                            emit(EndClassInstanceMethod())
                        }
                    }

                case .getter(let getter):
                    let head: Instruction
                    if field.isPrivate {
                        if getter.isStatic {
                            head = emit(BeginClassPrivateStaticGetter(propertyName: getter.name))
                        } else {
                            head = emit(BeginClassPrivateInstanceGetter(propertyName: getter.name))
                        }
                    } else {
                        if getter.isStatic {
                            head = emit(BeginClassStaticGetter(propertyName: getter.name))
                        } else {
                            head = emit(BeginClassInstanceGetter(propertyName: getter.name))
                        }
                    }

                    try enterNewScope {
                        map("this", to: head.innerOutput)
                        for statement in getter.body {
                            try compileStatement(statement)
                        }
                    }

                    if field.isPrivate {
                        if getter.isStatic {
                            emit(EndClassPrivateStaticGetter())
                        } else {
                            emit(EndClassPrivateInstanceGetter())
                        }
                    } else {
                        if getter.isStatic {
                            emit(EndClassPrivateStaticGetter())
                        } else {
                            emit(EndClassPrivateInstanceGetter())
                        }
                    }

                case .setter(let setter):
                    let head: Instruction
                    if field.isPrivate {
                        if setter.isStatic {
                            head = emit(BeginClassPrivateStaticSetter(propertyName: setter.name))
                        } else {
                            head = emit(BeginClassPrivateInstanceSetter(propertyName: setter.name))
                        }
                    } else {
                        if setter.isStatic {
                            head = emit(BeginClassStaticSetter(propertyName: setter.name))
                        } else {
                            head = emit(BeginClassInstanceSetter(propertyName: setter.name))
                        }
                    }

                    try enterNewScope {
                        var parameters = head.innerOutputs
                        map("this", to: parameters.removeFirst())
                        mapParameters([setter.parameter], to: parameters)
                        for statement in setter.body {
                            try compileStatement(statement)
                        }
                    }

                    if field.isPrivate {
                        if setter.isStatic {
                            emit(EndClassPrivateStaticSetter())
                        } else {
                            emit(EndClassPrivateInstanceSetter())
                        }
                    } else {
                        if setter.isStatic {
                            emit(EndClassStaticSetter())
                        } else {
                            emit(EndClassInstanceSetter())
                        }
                    }

                case .staticInitializer(let staticInitializer):
                    let head = emit(BeginClassStaticInitializer())

                    try enterNewScope {
                        map("this", to: head.innerOutput)
                        for statement in staticInitializer.body {
                            try compileStatement(statement)
                        }
                    }

                    emit(EndClassStaticInitializer())
                }
            }

            emit(EndClassDefinition())

        case .returnStatement(let returnStatement):
            if returnStatement.hasArgument {
                let value = try compileExpression(returnStatement.argument)
                emit(Return(hasReturnValue: true), withInputs: [value])
            } else {
                emit(Return(hasReturnValue: false))
            }

        case .expressionStatement(let expressionStatement):
            try compileExpression(expressionStatement.expression)

        case .ifStatement(let ifStatement):
            let test = try compileExpression(ifStatement.test)
            emit(BeginIf(inverted: false), withInputs: [test])
            try enterNewScope {
                try compileBody(ifStatement.ifBody)
            }
            if ifStatement.hasElseBody {
                emit(BeginElse())
                try enterNewScope {
                    try compileBody(ifStatement.elseBody)
                }
            }
            emit(EndIf())

        case .whileLoop(let whileLoop):
            emit(BeginWhileLoopHeader())

            let cond = try compileExpression(whileLoop.test)

            emit(BeginWhileLoopBody(), withInputs: [cond])

            try enterNewScope {
                try compileBody(whileLoop.body)
            }

            emit(EndWhileLoop())

        case .doWhileLoop(let doWhileLoop):
            emit(BeginDoWhileLoopBody())

            try enterNewScope {
                try compileBody(doWhileLoop.body)
            }

            emit(BeginDoWhileLoopHeader())

            let cond = try compileExpression(doWhileLoop.test)

            emit(EndDoWhileLoop(), withInputs: [cond])

        case .forLoop(let forLoop):
            try enterNewScope {
                var loopVariables = [String]()

                // Process initializer.
                var initialLoopVariableValues = [Variable]()
                emit(BeginForLoopInitializer())
                if let initializer = forLoop.initializer {
                    switch initializer {
                    case .declaration(let declaration):
                        for declarator in declaration.declarations {
                            loopVariables.append(declarator.name)
                            initialLoopVariableValues.append(try compileExpression(declarator.value))
                        }
                    case .expression(let expression):
                        try compileExpression(expression)
                    }
                }

                // Process condition.
                var outputs = emit(BeginForLoopCondition(numLoopVariables: loopVariables.count), withInputs: initialLoopVariableValues).innerOutputs
                zip(loopVariables, outputs).forEach({ map($0, to: $1 )})
                let cond: Variable
                if forLoop.hasCondition {
                    cond = try compileExpression(forLoop.condition)
                } else {
                    cond = emit(LoadBoolean(value: true)).output
                }

                // Process afterthought.
                outputs = emit(BeginForLoopAfterthought(numLoopVariables: loopVariables.count), withInputs: [cond]).innerOutputs
                zip(loopVariables, outputs).forEach({ remap($0, to: $1 )})
                if forLoop.hasAfterthought {
                    try compileExpression(forLoop.afterthought)
                }

                // Process body
                outputs = emit(BeginForLoopBody(numLoopVariables: loopVariables.count)).innerOutputs
                zip(loopVariables, outputs).forEach({ remap($0, to: $1 )})
                try compileBody(forLoop.body)

                emit(EndForLoop())
            }

        case .forInLoop(let forInLoop):
            let initializer = forInLoop.left;
            guard !initializer.hasValue else {
                throw CompilerError.invalidNodeError("Expected no initial value for the variable declared in a for-in loop")
            }

            let obj = try compileExpression(forInLoop.right)

            let loopVar = emit(BeginForInLoop(), withInputs: [obj]).innerOutput
            try enterNewScope {
                map(initializer.name, to: loopVar)
                try compileBody(forInLoop.body)
            }

            emit(EndForInLoop())

        case .forOfLoop(let forOfLoop):
            let initializer = forOfLoop.left;
            guard !initializer.hasValue else {
                throw CompilerError.invalidNodeError("Expected no initial value for the variable declared in a for-of loop")
            }

            let obj = try compileExpression(forOfLoop.right)

            let loopVar = emit(BeginForOfLoop(), withInputs: [obj]).innerOutput
            try enterNewScope {
                map(initializer.name, to: loopVar)
                try compileBody(forOfLoop.body)
            }

            emit(EndForOfLoop())

        case .breakStatement:
            // If we're in both .loop and .switch context, then the loop must be the most recent context 
            // (switch blocks don't propagate an outer .loop context) so we just need to check for .loop here
            if contextAnalyzer.context.contains(.loop){
                emit(LoopBreak())
            } else if contextAnalyzer.context.contains(.switchCase) {
                emit(SwitchBreak())
            } else {
                throw CompilerError.invalidNodeError("break statement outside of loop or switch")
            }

        case .continueStatement:
            emit(LoopContinue())

        case .tryStatement(let tryStatement):
            emit(BeginTry())
            try enterNewScope {
                for statement in tryStatement.body {
                    try compileStatement(statement)
                }
            }
            if tryStatement.hasCatch {
                try enterNewScope {
                    let beginCatch = emit(BeginCatch())
                    if tryStatement.catch.hasParameter {
                        map(tryStatement.catch.parameter.name, to: beginCatch.innerOutput)
                    }
                    for statement in tryStatement.catch.body {
                        try compileStatement(statement)
                    }
                }
            }
            if tryStatement.hasFinally {
                try enterNewScope {
                    emit(BeginFinally())
                    for statement in tryStatement.finally.body {
                        try compileStatement(statement)
                    }
                }
            }
            emit(EndTryCatchFinally())

        case .throwStatement(let throwStatement):
            let value = try compileExpression(throwStatement.argument)
            emit(ThrowException(), withInputs: [value])

        case .withStatement(let withStatement):
            let object = try compileExpression(withStatement.object)
            emit(BeginWith(), withInputs: [object])
            try enterNewScope {
                try compileBody(withStatement.body)
            }
            emit(EndWith())
        case .switchStatement(let switchStatement):
            // TODO Replace the precomputation of tests with compilation of the test expressions in the cases.
            // To do this, we would need to redesign Switch statements in FuzzIL to (for example) have a BeginSwitchCaseHead, BeginSwitchCaseBody, and EndSwitchCase. 
            // Then the expression would go inside the header.
            var precomputedTests = [Variable]()
            for caseStatement in switchStatement.cases {
                if caseStatement.hasTest {
                    let test = try compileExpression(caseStatement.test)
                    precomputedTests.append(test)
                } 
            }
            let discriminant = try compileExpression(switchStatement.discriminant)
            emit(BeginSwitch(), withInputs: [discriminant])
            for caseStatement in switchStatement.cases {
                if caseStatement.hasTest {
                    emit(BeginSwitchCase(), withInputs: [precomputedTests.removeFirst()])
                } else {
                    emit(BeginSwitchDefaultCase())
                }
                try enterNewScope {
                    for statement in caseStatement.consequent {
                        try compileStatement(statement)
                    }
                }
                // We could also do an optimization here where we check if the last statement in the case is a break, and if so, we drop the last instruction
                // and set the fallsThrough flag to false.
                emit(EndSwitchCase(fallsThrough: true)) 
            }
            emit(EndSwitch())
        }
    }

    // This is essentially the same as compileStatement except that it skips a top-level BlockStatement:
    // For example, the body of a loop is a single statement. If the body consists of multiple statements
    // then the "top-level" statement is a BlockStatement. When compiling such code to FuzzIL, that
    // top-level BlockStatement should be skipped as it would otherwise turn into a separate Begin/EndBlock.
    // This does not modify the current scope, the caller is expected to do that.
    private func compileBody(_ statement: StatementNode) throws {
        if case .blockStatement(let blockStatement) = statement.statement {
            for statement in blockStatement.body {
                try compileStatement(statement)
            }
        } else {
            try compileStatement(statement)
        }
    }

    @discardableResult
    private func compileExpression(_ node: ExpressionNode) throws -> Variable {
        guard let expr = node.expression else {
            throw CompilerError.invalidASTError("missing concrete expression in expression node")
        }

        switch expr {

        case .classExpression(let cls):
            var propertyValues = [Variable]()
            var computedPropertyKeys = [Variable]()
            for field in cls.fields {
                guard let field = field.field else {
                    throw CompilerError.invalidNodeError("missing concrete field in class expression")
                }
                if case .property(let property) = field {
                    if property.hasValue {
                        propertyValues.append(try compileExpression(property.value))
                    }
                    if case .expression(let key) = property.key {
                        computedPropertyKeys.append(try compileExpression(key))
                    }
                }
            }

            propertyValues.reverse()
            computedPropertyKeys.reverse()

            let classDecl: Instruction
            if cls.hasSuperClass {
                let superClass = try compileExpression(cls.superClass)
                classDecl = emit(BeginClassDefinition(hasSuperclass: true), withInputs: [superClass])
            } else {
                classDecl = emit(BeginClassDefinition(hasSuperclass: false))
            }

            for field in cls.fields {
                switch field.field! {
                case .property(let property):
                    guard let key = property.key else {
                        throw CompilerError.invalidNodeError("Missing key in class expression property")
                    }

                    let op: Operation
                    var inputs = [Variable]()
                    switch key {
                    case .name(let name):
                        if field.isPrivate {
                            if property.isStatic {
                                op = ClassAddPrivateStaticProperty(propertyName: name, hasValue: property.hasValue)
                            } else {
                                op = ClassAddPrivateInstanceProperty(propertyName: name, hasValue: property.hasValue)
                            }
                        } else {
                            if property.isStatic {
                                op = ClassAddStaticProperty(propertyName: name, hasValue: property.hasValue)
                            } else {
                                op = ClassAddInstanceProperty(propertyName: name, hasValue: property.hasValue)
                            }
                        }
                    case .index(let index):
                        if property.isStatic {
                            op = ClassAddStaticElement(index: index, hasValue: property.hasValue)
                        } else {
                            op = ClassAddInstanceElement(index: index, hasValue: property.hasValue)
                        }
                    case .expression:
                        inputs.append(computedPropertyKeys.removeLast())
                        if property.isStatic {
                            op = ClassAddStaticComputedProperty(hasValue: property.hasValue)
                        } else {
                            op = ClassAddInstanceComputedProperty(hasValue: property.hasValue)
                        }
                    }
                    if property.hasValue {
                        inputs.append(propertyValues.removeLast())
                    }
                    emit(op, withInputs: inputs)

                case .ctor(let constructor):
                    let parameters = convertParameters(constructor.parameters)
                    let head = emit(BeginClassConstructor(parameters: parameters))

                    try enterNewScope {
                        var parameters = head.innerOutputs
                        map("this", to: parameters.removeFirst())
                        mapParameters(constructor.parameters, to: parameters)
                        for statement in constructor.body {
                            try compileStatement(statement)
                        }
                    }

                    emit(EndClassConstructor())

                case .method(let method):
                    let parameters = convertParameters(method.parameters)
                    let head: Instruction
                    if field.isPrivate {
                        if method.isStatic {
                            head = emit(BeginClassPrivateStaticMethod(methodName: method.name, parameters: parameters))
                        } else {
                            head = emit(BeginClassPrivateInstanceMethod(methodName: method.name, parameters: parameters))
                        }
                    } else {
                        if method.isStatic {
                            head = emit(BeginClassStaticMethod(methodName: method.name, parameters: parameters))
                        } else {
                            head = emit(BeginClassInstanceMethod(methodName: method.name, parameters: parameters))
                        }
                    }

                    try enterNewScope {
                        var parameters = head.innerOutputs
                        map("this", to: parameters.removeFirst())
                        mapParameters(method.parameters, to: parameters)
                        for statement in method.body {
                            try compileStatement(statement)
                        }
                    }

                    if field.isPrivate {
                        if method.isStatic {
                            emit(EndClassPrivateStaticMethod())
                        } else {
                            emit(EndClassPrivateInstanceMethod())
                        }
                    } else {
                        if method.isStatic {
                            emit(EndClassStaticMethod())
                        } else {
                            emit(EndClassInstanceMethod())
                        }
                    }

                case .getter(let getter):
                    let head: Instruction
                    if field.isPrivate {
                        if getter.isStatic {
                            head = emit(BeginClassPrivateStaticGetter(propertyName: getter.name))
                        } else {
                            head = emit(BeginClassPrivateInstanceGetter(propertyName: getter.name))
                        }
                    } else {
                        if getter.isStatic {
                            head = emit(BeginClassStaticGetter(propertyName: getter.name))
                        } else {
                            head = emit(BeginClassInstanceGetter(propertyName: getter.name))
                        }
                    }

                    try enterNewScope {
                        map("this", to: head.innerOutput)
                        for statement in getter.body {
                            try compileStatement(statement)
                        }
                    }

                    if field.isPrivate {
                        if getter.isStatic {
                            emit(EndClassPrivateStaticGetter())
                        } else {
                            emit(EndClassPrivateInstanceGetter())
                        }
                    } else {
                        if getter.isStatic {
                            emit(EndClassPrivateStaticGetter())
                        } else {
                            emit(EndClassPrivateInstanceGetter())
                        }
                    }

                case .setter(let setter):
                    let head: Instruction
                    if field.isPrivate {
                        if setter.isStatic {
                            head = emit(BeginClassPrivateStaticSetter(propertyName: setter.name))
                        } else {
                            head = emit(BeginClassPrivateInstanceSetter(propertyName: setter.name))
                        }
                    } else {
                        if setter.isStatic {
                            head = emit(BeginClassStaticSetter(propertyName: setter.name))
                        } else {
                            head = emit(BeginClassInstanceSetter(propertyName: setter.name))
                        }
                    }

                    try enterNewScope {
                        var parameters = head.innerOutputs
                        map("this", to: parameters.removeFirst())
                        mapParameters([setter.parameter], to: parameters)
                        for statement in setter.body {
                            try compileStatement(statement)
                        }
                    }

                    if field.isPrivate {
                        if setter.isStatic {
                            emit(EndClassPrivateStaticSetter())
                        } else {
                            emit(EndClassPrivateInstanceSetter())
                        }
                    } else {
                        if setter.isStatic {
                            emit(EndClassStaticSetter())
                        } else {
                            emit(EndClassInstanceSetter())
                        }
                    }

                case .staticInitializer(let staticInitializer):
                    let head = emit(BeginClassStaticInitializer())

                    try enterNewScope {
                        map("this", to: head.innerOutput)
                        for statement in staticInitializer.body {
                            try compileStatement(statement)
                        }
                    }

                    emit(EndClassStaticInitializer())
                }
            }

            emit(EndClassDefinition())

            return classDecl.output

        case .privateName(let p):
            return emit(PrivateName(p.id.name)).output

        case .ternaryExpression(let ternaryExpression):
            let condition = try compileExpression(ternaryExpression.condition)
            let consequent = try compileExpression(ternaryExpression.consequent)
            let alternate = try compileExpression(ternaryExpression.alternate)
            return emit(TernaryOperation(), withInputs: [condition, consequent, alternate]).output
        

        case .identifier(let identifier):
            // Identifiers can generally turn into one of three things:
            //  1. A FuzzIL variable that has previously been associated with the identifier
            //  2. A LoadBuiltin operation if the identifier belongs to a builtin object (as defined by the environment)
            //  3. A LoadUndefined or LoadArguments operations if the identifier is "undefined" or "arguments" respectively
            //  4. A LoadNamedVariable operation in all other cases (typically global or hoisted variables, but could also be properties in a with statement)

            // We currently fall-back to case 3 if none of the other works. However, this isn't quite correct as it would incorrectly deal with e.g.
            //
            // let v = 42;
            // function foo() {
            //     v = 5;
            //     var v = 3;
            // }
            // foo()
            //
            // As the `v = 5` would end up changing the outer variable.
            // TODO To deal with this correctly, we'd have to walk over the AST twice.

            // Case 1
            if let v = lookupIdentifier(identifier.name) {
                return v
            }

            // Case 2
            if environment.builtins.contains(identifier.name) {
                return emit(LoadBuiltin(builtinName: identifier.name)).output
            }

            // Case 3
            assert(identifier.name != "this")   // This is handled via ThisExpression
            if identifier.name == "undefined" {
                return emit(LoadUndefined()).output
            } else if identifier.name == "arguments" {
                return emit(LoadArguments()).output
            }

            // Case 4
            // In this case, we need to remember that this variable was accessed in the current scope.
            // If the variable access is hoisted, and the variable is defined later, then this allows
            // the variable definition to turn into a DefineNamedVariable operation.
            namedVariables.insert(identifier.name)
            return emit(LoadNamedVariable(identifier.name)).output

        case .numberLiteral(let literal):
            if let intValue = Int64(exactly: literal.value) {
                return emit(LoadInteger(value: intValue)).output
            } else {
                return emit(LoadFloat(value: literal.value)).output
            }

        case .bigIntLiteral(let literal):
            if let intValue = Int64(literal.value) {
                return emit(LoadBigInt(value: intValue)).output
            } else {
                // TODO should LoadBigInt support larger integer values (represented as string)?
                let stringValue = emit(LoadString(value: literal.value)).output
                let BigInt = emit(LoadBuiltin(builtinName: "BigInt")).output
                return emit(CallFunction(numArguments: 1, isGuarded: false), withInputs: [BigInt, stringValue]).output
            }

        case .stringLiteral(let literal):
            let value = literal.value.replacingOccurrences(of: "\n", with: "\\n")
            return emit(LoadString(value: value)).output

        case .templateLiteral(let templateLiteral):
            let interpolatedValues = try templateLiteral.expressions.map(compileExpression)
            let parts = templateLiteral.parts.map({ $0.replacingOccurrences(of: "\n", with: "\\n") })
            return emit(CreateTemplateString(parts: parts), withInputs: interpolatedValues).output

        case .regExpLiteral(let literal):
            guard let flags = RegExpFlags.fromString(literal.flags) else {
                throw CompilerError.invalidNodeError("invalid RegExp flags: \(literal.flags)")
            }
            return emit(LoadRegExp(pattern: literal.pattern, flags: flags)).output

        case .booleanLiteral(let literal):
            return emit(LoadBoolean(value: literal.value)).output

        case .nullLiteral:
            return emit(LoadNull()).output

        case .thisExpression:
            // Check if `this` is currently mapped to a FuzzIL variable (e.g. if we're inside an object- or class method).
            if let v = lookupIdentifier("this") {
                return v
            }
            // Otherwise, emit a LoadThis.
            return emit(LoadThis()).output

        case .assignmentExpression(let assignmentExpression):
            guard let lhs = assignmentExpression.lhs.expression else {
                throw CompilerError.invalidNodeError("Missing lhs in assignment expression")
            }
            let rhs = try compileExpression(assignmentExpression.rhs)

            let assignmentOperator: BinaryOperator?
            switch assignmentExpression.operator {
            case "=":
                assignmentOperator = nil
            default:
                // It's something like "+=", "-=", etc.
                let binaryOperator = String(assignmentExpression.operator.dropLast())
                guard let op = BinaryOperator(rawValue: binaryOperator) else {
                    throw CompilerError.invalidNodeError("Unknown assignment operator \(assignmentExpression.operator)")
                }
                assignmentOperator = op
            }

            switch lhs {

            case .memberExpression(let memberExpression):
                // Compile to a Set- or Update{Property/Element/ComputedProperty} operation
                let object = try compileExpression(memberExpression.object)
                guard let property = memberExpression.property else { throw CompilerError.invalidNodeError("missing property in member expression") }
                switch property {
                case .name(let name):
                    if let op = assignmentOperator {
                        emit(UpdateProperty(propertyName: name, operator: op), withInputs: [object, rhs])
                    } else {
                        emit(SetProperty(propertyName: name), withInputs: [object, rhs])
                    }
                case .expression(let expr):
                    if case .numberLiteral(let literal) = expr.expression, let index = Int64(exactly: literal.value) {
                        if let op = assignmentOperator {
                            emit(UpdateElement(index: index, operator: op), withInputs: [object, rhs])
                        } else {
                            emit(SetElement(index: index), withInputs: [object, rhs])
                        }
                    } else {
                        let property = try compileExpression(expr)
                        if let op = assignmentOperator {
                            emit(UpdateComputedProperty(operator: op), withInputs: [object, property, rhs])
                        } else {
                            emit(SetComputedProperty(), withInputs: [object, property, rhs])
                        }
                    }
                case .privateName(let privateName):
                    if let op = assignmentOperator {
                        emit(UpdatePrivateProperty(propertyName: privateName.id.name, operator: op), withInputs: [object, rhs])
                    } else {
                        emit(SetPrivateProperty(propertyName: privateName.id.name), withInputs: [object, rhs])
                    }
                }
            case .superMemberExpression(let superMemberExpression):
                guard superMemberExpression.isOptional == false else {
                    throw CompilerError.unsupportedFeatureError("Optional chaining is not supported in super member expressions")
                }
                
                guard let property = superMemberExpression.property else {
                    throw CompilerError.invalidNodeError("Missing property in super member expression")
                }
                
                switch property {
                case .name(let name):
                    if let op = assignmentOperator {
                        // Example: super.foo += 1
                        emit(UpdateSuperProperty(propertyName: name, operator: op), withInputs: [rhs])
                    } else {
                        // Example: super.foo = 1
                        emit(SetSuperProperty(propertyName: name), withInputs: [rhs])
                    }
                    
                case .expression(let expr):
                    let property = try compileExpression(expr)
                    // Example: super[expr] = 1
                    emit(SetComputedSuperProperty(), withInputs: [property, rhs])
                }


            case .identifier(let identifier):
                if let lhs = lookupIdentifier(identifier.name) {
                    // Compile to a Reassign or Update operation
                    switch assignmentExpression.operator {
                    case "=":
                        emit(Reassign(), withInputs: [lhs, rhs])
                    default:
                        // It's something like "+=", "-=", etc.
                        let binaryOperator = String(assignmentExpression.operator.dropLast())
                        guard let op = BinaryOperator(rawValue: binaryOperator) else {
                            throw CompilerError.invalidNodeError("Unknown assignment operator \(assignmentExpression.operator)")
                        }
                        emit(Update(op), withInputs: [lhs, rhs])
                    }
                } else {
                    // It's (probably) a hoisted or a global variable access. Compile as a named variable.
                    switch assignmentExpression.operator {
                    case "=":
                        emit(StoreNamedVariable(identifier.name), withInputs: [rhs])
                    default:
                        // It's something like "+=", "-=", etc.
                        let binaryOperator = String(assignmentExpression.operator.dropLast())
                        guard let op = BinaryOperator(rawValue: binaryOperator) else {
                            throw CompilerError.invalidNodeError("Unknown assignment operator \(assignmentExpression.operator)")
                        }
                        let oldVal = emit(LoadNamedVariable(identifier.name)).output
                        let newVal = emit(BinaryOperation(op), withInputs: [oldVal, rhs]).output
                        emit(StoreNamedVariable(identifier.name), withInputs: [newVal])
                    }
                }

            default:
                throw CompilerError.unsupportedFeatureError("Compiler only supports assignments to object members or identifiers")
            }

            return rhs

        case .objectExpression(let objectExpression):
            // The expressions for property values and computed properties need to be emitted before the object literal is opened.
            var propertyValues = [Variable]()
            var computedPropertyKeys = [Variable]()
            for field in objectExpression.fields {
                guard let field = field.field else {
                    throw CompilerError.invalidNodeError("missing concrete field in object expression")
                }
                if case .property(let property) = field {
                    propertyValues.append(try compileExpression(property.value))
                    if case .expression(let expression) = property.key {
                        computedPropertyKeys.append(try compileExpression(expression))
                    }
                } else if case .method(let method) = field {
                    if case .expression(let expression) = method.key {
                        computedPropertyKeys.append(try compileExpression(expression))
                    }
                }
            }

            // Reverse the arrays since we'll remove the elements in FIFO order.
            propertyValues.reverse()
            computedPropertyKeys.reverse()

            // Now build the object literal.
            emit(BeginObjectLiteral())
            for field in objectExpression.fields {
                switch field.field! {
                case .property(let property):
                    guard let key = property.key else {
                        throw CompilerError.invalidNodeError("missing key in object expression field")
                    }
                    let inputs = [propertyValues.removeLast()]
                    switch key {
                    case .name(let name):
                        emit(ObjectLiteralAddProperty(propertyName: name), withInputs: inputs)
                    case .index(let index):
                        emit(ObjectLiteralAddElement(index: index), withInputs: inputs)
                    case .expression:
                        emit(ObjectLiteralAddComputedProperty(), withInputs: [computedPropertyKeys.removeLast()] + inputs)
                    }
                case .method(let method):
                    let parameters = convertParameters(method.parameters)

                    let instr: Instruction
                    if case .name(let name) = method.key {
                        instr = emit(BeginObjectLiteralMethod(methodName: name, parameters: parameters))
                    } else {
                        instr = emit(BeginObjectLiteralComputedMethod(parameters: parameters), withInputs: [computedPropertyKeys.removeLast()])
                    }

                    try enterNewScope {
                        var parameters = instr.innerOutputs
                        map("this", to: parameters.removeFirst())
                        mapParameters(method.parameters, to: parameters)
                        for statement in method.body {
                            try compileStatement(statement)
                        }
                    }

                    if case .name = method.key {
                        emit(EndObjectLiteralMethod())
                    } else {
                        emit(EndObjectLiteralComputedMethod())
                    }
                case .getter(let getter):
                    guard case .name(let name) = getter.key else {
                        fatalError("Computed getters are not yet supported")
                    }
                    let instr = emit(BeginObjectLiteralGetter(propertyName: name))
                    try enterNewScope {
                        map("this", to: instr.innerOutput)
                        for statement in getter.body {
                            try compileStatement(statement)
                        }
                    }
                    emit(EndObjectLiteralGetter())
                case .setter(let setter):
                    guard case .name(let name) = setter.key else {
                        fatalError("Computed setters are not yet supported")
                    }
                    let instr = emit(BeginObjectLiteralSetter(propertyName: name))
                    try enterNewScope {
                        var parameters = instr.innerOutputs
                        map("this", to: parameters.removeFirst())
                        mapParameters([setter.parameter], to: parameters)
                        for statement in setter.body {
                            try compileStatement(statement)
                        }
                    }
                    emit(EndObjectLiteralSetter())
                }
            }
            return emit(EndObjectLiteral()).output

        case .arrayExpression(let arrayExpression):
            var elements = [Variable]()
            var undefined: Variable? = nil
            var spreads = [Bool]()
            for elem in arrayExpression.elements {
                if elem.expression == nil {
                    if undefined == nil {
                        undefined = emit(LoadUndefined()).output
                    }
                    elements.append(undefined!)
                    spreads.append(false)
                } else {
                    if case .spreadElement(let spreadElement) = elem.expression {
                        elements.append(try compileExpression(spreadElement.argument))
                        spreads.append(true)
                    } else {
                        elements.append(try compileExpression(elem))
                        spreads.append(false)
                    }
                }
            }
            if spreads.contains(true) {
                return emit(CreateArrayWithSpread(spreads: spreads), withInputs: elements).output
            } else {
                return emit(CreateArray(numInitialValues: elements.count), withInputs: elements).output
            }

        case .functionExpression(let functionExpression):
            let parameters = convertParameters(functionExpression.parameters)
            let functionBegin, functionEnd: Operation
            switch functionExpression.type {
            case .plain:
                functionBegin = BeginPlainFunction(parameters: parameters, isStrict: false)
                functionEnd = EndPlainFunction()
            case .generator:
                functionBegin = BeginGeneratorFunction(parameters: parameters, isStrict: false)
                functionEnd = EndGeneratorFunction()
            case .async:
                functionBegin = BeginAsyncFunction(parameters: parameters, isStrict: false)
                functionEnd = EndAsyncFunction()
            case .asyncGenerator:
                functionBegin = BeginAsyncGeneratorFunction(parameters: parameters, isStrict: false)
                functionEnd = EndAsyncGeneratorFunction()
            case .UNRECOGNIZED(let type):
                throw CompilerError.invalidNodeError("invalid function declaration type \(type)")
            }

            let instr = emit(functionBegin)
            try enterNewScope {
                mapParameters(functionExpression.parameters, to: instr.innerOutputs)
                for statement in functionExpression.body {
                    try compileStatement(statement)
                }
            }
            emit(functionEnd)

            return instr.output

        case .arrowFunctionExpression(let arrowFunction):
            let parameters = convertParameters(arrowFunction.parameters)
            let functionBegin, functionEnd: Operation
            switch arrowFunction.type {
            case .plain:
                functionBegin = BeginArrowFunction(parameters: parameters, isStrict: false)
                functionEnd = EndArrowFunction()
            case .async:
                functionBegin = BeginAsyncArrowFunction(parameters: parameters, isStrict: false)
                functionEnd = EndAsyncArrowFunction()
            default:
                throw CompilerError.invalidNodeError("invalid arrow function type \(arrowFunction.type)")
            }

            let instr = emit(functionBegin)
            try enterNewScope {
                mapParameters(arrowFunction.parameters, to: instr.innerOutputs)
                guard let body = arrowFunction.body else { throw CompilerError.invalidNodeError("missing body in arrow function") }
                switch body {
                case .block(let block):
                    try compileStatement(block)
                case .expression(let expr):
                    let result = try compileExpression(expr)
                    emit(Return(hasReturnValue: true), withInputs: [result])
                }
            }
            emit(functionEnd)

            return instr.output

        case .callExpression(let callExpression):
            let (arguments, spreads) = try compileCallArguments(callExpression.arguments)
            let isSpreading = spreads.contains(true)

            // See if this is a function or a method call
            if case .memberExpression(let memberExpression) = callExpression.callee.expression {
                // obj.foo(...) or obj[expr](...)
                let object = try compileExpression(memberExpression.object)
                guard let property = memberExpression.property else { throw CompilerError.invalidNodeError("missing property in member expression in call expression") }
                switch property {
                case .name(let name):
                    if isSpreading {
                        return emit(CallMethodWithSpread(methodName: name, numArguments: arguments.count, spreads: spreads, isGuarded: callExpression.isOptional), withInputs: [object] + arguments).output
                    } else {
                        return emit(CallMethod(methodName: name, numArguments: arguments.count, isGuarded: callExpression.isOptional), withInputs: [object] + arguments).output
                    }
                case .expression(let expr):
                    let method = try compileExpression(expr)
                    if isSpreading {
                        return emit(CallComputedMethodWithSpread(numArguments: arguments.count, spreads: spreads, isGuarded: callExpression.isOptional), withInputs: [object, method] + arguments).output
                    } else {
                        return emit(CallComputedMethod(numArguments: arguments.count, isGuarded: callExpression.isOptional), withInputs: [object, method] + arguments).output
                    }
                case .privateName(let privateName):
                    if isSpreading {
                        throw CompilerError.unsupportedFeatureError("Unsupported calling spread private method")
                    }
                    return emit(CallPrivateMethod(methodName: privateName.id.name, numArguments: arguments.count), withInputs: [object] + arguments).output
                }
            } else if case .superMemberExpression(let superMemberExpression) = callExpression.callee.expression {
                // super.foo(...)
                guard !isSpreading else {
                    throw CompilerError.unsupportedFeatureError("Spread calls with super are not supported")
                }
                guard case .name(let methodName) = superMemberExpression.property else {
                    throw CompilerError.invalidNodeError("Super method calls must use a property name")
                }
                guard !callExpression.isOptional else {
                    throw CompilerError.unsupportedFeatureError("Optional chaining with super method calls is not supported")
                }
                return emit(CallSuperMethod(methodName: methodName, numArguments: arguments.count), withInputs: arguments).output
            // Now check if it is a V8 intrinsic function
            } else if case .v8IntrinsicIdentifier(let v8Intrinsic) = callExpression.callee.expression {
                guard !isSpreading else { throw CompilerError.unsupportedFeatureError("Not currently supporting spread calls to V8 intrinsics") }
                let argsString = Array(repeating: "%@", count: arguments.count).joined(separator: ", ")
                return emit(Eval("%\(v8Intrinsic.name)(\(argsString))", numArguments: arguments.count, hasOutput: true), withInputs: arguments).output
            // Otherwise it's a regular function call
            } else {
                guard !callExpression.isOptional else { throw CompilerError.unsupportedFeatureError("Not currently supporting optional chaining with function calls") }
                let callee = try compileExpression(callExpression.callee)
                if isSpreading {
                    return emit(CallFunctionWithSpread(numArguments: arguments.count, spreads: spreads, isGuarded: false), withInputs: [callee] + arguments).output
                } else {
                    return emit(CallFunction(numArguments: arguments.count, isGuarded: false), withInputs: [callee] + arguments).output
                }
            }

        case .callSuperConstructor(let callSuperConstructor):
            let (arguments, spreads) = try compileCallArguments(callSuperConstructor.arguments)
            let isSpreading = spreads.contains(true)
            
            if isSpreading {
                throw CompilerError.unsupportedFeatureError("Spread arguments are not supported in super constructor calls")
            }
            guard !callSuperConstructor.isOptional else {
                throw CompilerError.unsupportedFeatureError("Optional chaining is not supported in super constructor calls")
            }
            emit(CallSuperConstructor(numArguments: arguments.count), withInputs: arguments)
            // In JS, the result of calling the super constructor is just |this|, but in FuzzIL the operation doesn't have an output (because |this| is always available anyway)
            return lookupIdentifier("this")! // we can force unwrap because |this| always exists in the context where |super| exists

            
        case .newExpression(let newExpression):
            let callee = try compileExpression(newExpression.callee)
            let (arguments, spreads) = try compileCallArguments(newExpression.arguments)
            let isSpreading = spreads.contains(true)
            if isSpreading {
                return emit(ConstructWithSpread(numArguments: arguments.count, spreads: spreads, isGuarded: false), withInputs: [callee] + arguments).output
            } else {
                return emit(Construct(numArguments: arguments.count, isGuarded: false), withInputs: [callee] + arguments).output
            }

        case .memberExpression(let memberExpression):
            let object = try compileExpression(memberExpression.object)
            guard let property = memberExpression.property else { throw CompilerError.invalidNodeError("missing property in member expression") }
            switch property {
            case .name(let name):
                return emit(GetProperty(propertyName: name, isGuarded: memberExpression.isOptional), withInputs: [object]).output
            case .expression(let expr):
                if case .numberLiteral(let literal) = expr.expression, let index = Int64(exactly: literal.value) {
                    return emit(GetElement(index: index, isGuarded: memberExpression.isOptional), withInputs: [object]).output
                } else {
                    let property = try compileExpression(expr)
                    return emit(GetComputedProperty(isGuarded: memberExpression.isOptional), withInputs: [object, property]).output
                }
            case .privateName(let privateName):
                return emit(GetPrivateProperty(propertyName: privateName.id.name), withInputs: [object]).output
            }
        
        case .superMemberExpression(let superMemberExpression):
            guard superMemberExpression.isOptional == false else {
                throw CompilerError.unsupportedFeatureError("Optional chaining is not supported in super member expressions")
            }           
            guard let property = superMemberExpression.property else {
                throw CompilerError.invalidNodeError("Missing property in super member expression")
            }
            
            switch property {
            case .name(let name):
                return emit(GetSuperProperty(propertyName: name), withInputs: []).output
                
            case .expression(let expr):
                if case .numberLiteral(let literal) = expr.expression, let _ = Int64(exactly: literal.value) {
                    throw CompilerError.unsupportedFeatureError("GetElement is not supported in super member expressions")
                } else {
                    let compiledProperty = try compileExpression(expr)
                    return emit(GetComputedSuperProperty(), withInputs: [compiledProperty]).output
                }
            }

        case .unaryExpression(let unaryExpression):
            if unaryExpression.operator == "typeof" {
                let argument = try compileExpression(unaryExpression.argument)
                return emit(TypeOf(), withInputs: [argument]).output
            } else if unaryExpression.operator == "delete" {
<<<<<<< HEAD
                guard let member = unaryExpression.argument.expression else {
                    throw CompilerError.invalidNodeError("expected member expression in delete unary expression")
                }

                switch member {
                case .memberExpression(let memberExpression):
                    let object = try compileExpression(memberExpression.object)
                    guard let property = memberExpression.property else { throw CompilerError.invalidNodeError("missing property in member expression in delete unary expression") }

                    switch property {
                    case .name(let name):
                        return emit(DeleteProperty(propertyName: name, isGuarded: true), withInputs: [object]).output
                    case .expression(let expr):
                        if case .numberLiteral(let literal) = expr.expression, let index = Int64(exactly: literal.value) {
                            return emit(DeleteElement(index: index, isGuarded: true), withInputs: [object]).output
                        } else {
                            let property = try compileExpression(expr)
                            return emit(DeleteComputedProperty(isGuarded: true), withInputs: [object, property]).output
                        }
                    case .privateName(_):
                        throw CompilerError.unsupportedFeatureError("Unsupport delete private property")
                    }
                           
                default:
                    throw CompilerError.unsupportedFeatureError("Only member expressions are currently supported in delete unary expressions")
                }
            }

            guard let op = UnaryOperator(rawValue: unaryExpression.operator) else {
                throw CompilerError.invalidNodeError("invalid unary operator: \(unaryExpression.operator)")
            }
            return emit(UnaryOperation(op), withInputs: [argument]).output
=======
                guard case .memberExpression(let memberExpression) = unaryExpression.argument.expression else {
                    throw CompilerError.invalidNodeError("delete operator must be applied to a member expression")
                }

                let obj = try compileExpression(memberExpression.object)
                // isGuarded is true if the member expression is optional (e.g., obj?.prop)
                let isGuarded = memberExpression.isOptional

                if !memberExpression.name.isEmpty {
                    // Deleting a non-computed property (e.g., delete obj.prop)
                    let propertyName = memberExpression.name
                    let instr = emit(
                        DeleteProperty(propertyName: propertyName, isGuarded: isGuarded),
                        withInputs: [obj]
                    )
                    return instr.output
                } else {
                    // Deleting a computed property (e.g., delete obj[expr])
                    let propertyExpression = memberExpression.expression
                    let propertyExpr = propertyExpression.expression
                    let property = try compileExpression(propertyExpression)

                    if case .numberLiteral(let numberLiteral) = propertyExpr {
                        // Delete an element (e.g., delete arr[42])
                        let index = Int64(numberLiteral.value)
                        let instr = emit(
                            DeleteElement(index: index, isGuarded: isGuarded),
                            withInputs: [obj]
                        )
                        return instr.output
                    } else {
                        // Use DeleteComputedProperty for other computed properties (e.g., delete obj["key"])
                        let instr = emit(
                            DeleteComputedProperty(isGuarded: isGuarded),
                            withInputs: [obj, property]
                        )
                        return instr.output
                    }
                }
            } else {
                guard let op = UnaryOperator(rawValue: unaryExpression.operator) else {
                    throw CompilerError.invalidNodeError("invalid unary operator: \(unaryExpression.operator)")
                }
                let argument = try compileExpression(unaryExpression.argument)
                return emit(UnaryOperation(op), withInputs: [argument]).output
            }
>>>>>>> fe1d0e59

        case .binaryExpression(let binaryExpression):
            let lhs = try compileExpression(binaryExpression.lhs)
            let rhs = try compileExpression(binaryExpression.rhs)
            if let op = Comparator(rawValue: binaryExpression.operator) {
                return emit(Compare(op), withInputs: [lhs, rhs]).output
            } else if let op = BinaryOperator(rawValue: binaryExpression.operator) {
                return emit(BinaryOperation(op), withInputs: [lhs, rhs]).output
            } else if binaryExpression.operator == "in" {
                return emit(TestIn(), withInputs: [lhs, rhs]).output
            } else if binaryExpression.operator == "instanceof" {
                return emit(TestInstanceOf(), withInputs: [lhs, rhs]).output
            } else {
                throw CompilerError.invalidNodeError("invalid binary operator: \(binaryExpression.operator)")
            }

        case .updateExpression(let updateExpression):
            // This is just a unary expression that modifies the argument (e.g. `++`)
            let argument = try compileExpression(updateExpression.argument)
            var stringOp = updateExpression.operator
            if !updateExpression.isPrefix {
                // The rawValue of postfix operators have an additional space at the end, which we make use of here.
                stringOp += " "
            }
            guard let op = UnaryOperator(rawValue: stringOp) else {
                throw CompilerError.invalidNodeError("invalid unary operator: \(updateExpression.operator)")
            }
            return emit(UnaryOperation(op), withInputs: [argument]).output

        case .yieldExpression(let yieldExpression):
            let argument: Variable
            if yieldExpression.hasArgument {
                argument = try compileExpression(yieldExpression.argument)
                return emit(Yield(hasArgument: true), withInputs: [argument]).output
            } else {
                return emit(Yield(hasArgument: false)).output
            }

        case .spreadElement:
            fatalError("SpreadElement must be handled as part of their surrounding expression")

        case .sequenceExpression(let sequenceExpression):
            assert(!sequenceExpression.expressions.isEmpty)
            return try sequenceExpression.expressions.map({ try compileExpression($0) }).last!

        case .v8IntrinsicIdentifier:
            fatalError("V8IntrinsicIdentifiers must be handled as part of their surrounding CallExpression")

        case .awaitExpression(let awaitExpression):
                // TODO await is also allowed at the top level of a module
                if !contextAnalyzer.context.contains(.asyncFunction) {
                    throw CompilerError.invalidNodeError("`await` is currently only supported in async functions")
                }
                let argument = try compileExpression(awaitExpression.argument)
                return emit(Await(), withInputs: [argument]).output

        }
    }

    @discardableResult
    private func emit(_ op: Operation, withInputs inputs: [Variable] = []) -> Instruction {
        assert(op.numInputs == inputs.count)
        let outputs = (0..<op.numOutputs).map { _ in nextFreeVariable() }
        let innerOutputs = (0..<op.numInnerOutputs).map { _ in nextFreeVariable() }
        let inouts = inputs + outputs + innerOutputs
        let instr = Instruction(op, inouts: inouts, flags: .empty)
        contextAnalyzer.analyze(instr)
        return code.append(instr)
    }

    private func enterNewScope(_ block: () throws -> ()) rethrows {
        scopes.push([:])
        try block()
        scopes.pop()
    }

    private func map(_ identifier: String, to v: Variable) {
        assert(scopes.top[identifier] == nil)
        scopes.top[identifier] = v
    }

    private func remap(_ identifier: String, to v: Variable) {
        assert(scopes.top[identifier] != nil)
        scopes.top[identifier] = v
    }

    private func mapParameters(_ parameters: [Compiler_Protobuf_Parameter], to variables: ArraySlice<Variable>) {
        assert(parameters.count == variables.count)
        for (param, v) in zip(parameters, variables) {
            map(param.name, to: v)
        }
    }

    private func convertParameters(_ parameters: [Compiler_Protobuf_Parameter]) -> Parameters {
        return Parameters(count: parameters.count)
    }

    /// Convenience accessor for the currently active scope.
    private var currentScope: [String: Variable] {
        return scopes.top
    }

    /// Lookup the FuzzIL variable currently mapped to the given identifier, if any.
    private func lookupIdentifier(_ name: String) -> Variable? {
        for scope in scopes.elementsStartingAtTop() {
            if let v = scope[name] {
                return v
            }
        }
        return nil
    }

    private func compileCallArguments(_ args: [ExpressionNode]) throws -> ([Variable], [Bool]) {
        var variables = [Variable]()
        var spreads = [Bool]()

        for expr in args {
            if case .spreadElement(let spreadElement) = expr.expression {
                variables.append(try compileExpression(spreadElement.argument))
                spreads.append(true)
            } else {
                variables.append(try compileExpression(expr))
                spreads.append(false)
            }
        }

        assert(variables.count == spreads.count)
        return (variables, spreads)
    }

    /// Determine whether the given statement should be filtered out.
    ///
    /// Currently this function only performs function call filtering based on the `filteredFunctions` array.
    private func performStatementFiltering(_ statement: StatementNode) throws -> Bool {
        guard case .expressionStatement(let expressionStatement) = statement.statement else { return false }
        guard case .callExpression(let callExpression) = expressionStatement.expression.expression else { return false }
        guard case .identifier(let identifier) = callExpression.callee.expression else { return false }

        let functionName = identifier.name
        var shouldIgnore = false
        for filteredFunction in filteredFunctions {
            if filteredFunction.last == "*" {
                if functionName.starts(with: filteredFunction.dropLast()) {
                    shouldIgnore = true
                }
            } else {
                assert(!filteredFunction.contains("*"))
                if functionName == filteredFunction {
                    shouldIgnore = true
                }
            }
        }

        if shouldIgnore {
            // Still generate code for the arguments.
            // For example, we may still want to emit the function call for something like `assertEq(f(), 42);`
            for arg in callExpression.arguments {
                try compileExpression(arg)
            }
        }

        return shouldIgnore
    }

    private func reset() {
        code = Code()
        scopes.removeAll()
        nextVariable = 0
    }
}<|MERGE_RESOLUTION|>--- conflicted
+++ resolved
@@ -1352,40 +1352,6 @@
                 let argument = try compileExpression(unaryExpression.argument)
                 return emit(TypeOf(), withInputs: [argument]).output
             } else if unaryExpression.operator == "delete" {
-<<<<<<< HEAD
-                guard let member = unaryExpression.argument.expression else {
-                    throw CompilerError.invalidNodeError("expected member expression in delete unary expression")
-                }
-
-                switch member {
-                case .memberExpression(let memberExpression):
-                    let object = try compileExpression(memberExpression.object)
-                    guard let property = memberExpression.property else { throw CompilerError.invalidNodeError("missing property in member expression in delete unary expression") }
-
-                    switch property {
-                    case .name(let name):
-                        return emit(DeleteProperty(propertyName: name, isGuarded: true), withInputs: [object]).output
-                    case .expression(let expr):
-                        if case .numberLiteral(let literal) = expr.expression, let index = Int64(exactly: literal.value) {
-                            return emit(DeleteElement(index: index, isGuarded: true), withInputs: [object]).output
-                        } else {
-                            let property = try compileExpression(expr)
-                            return emit(DeleteComputedProperty(isGuarded: true), withInputs: [object, property]).output
-                        }
-                    case .privateName(_):
-                        throw CompilerError.unsupportedFeatureError("Unsupport delete private property")
-                    }
-                           
-                default:
-                    throw CompilerError.unsupportedFeatureError("Only member expressions are currently supported in delete unary expressions")
-                }
-            }
-
-            guard let op = UnaryOperator(rawValue: unaryExpression.operator) else {
-                throw CompilerError.invalidNodeError("invalid unary operator: \(unaryExpression.operator)")
-            }
-            return emit(UnaryOperation(op), withInputs: [argument]).output
-=======
                 guard case .memberExpression(let memberExpression) = unaryExpression.argument.expression else {
                     throw CompilerError.invalidNodeError("delete operator must be applied to a member expression")
                 }
@@ -1432,7 +1398,6 @@
                 let argument = try compileExpression(unaryExpression.argument)
                 return emit(UnaryOperation(op), withInputs: [argument]).output
             }
->>>>>>> fe1d0e59
 
         case .binaryExpression(let binaryExpression):
             let lhs = try compileExpression(binaryExpression.lhs)
