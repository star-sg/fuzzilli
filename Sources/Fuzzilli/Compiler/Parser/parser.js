--- conflicted
+++ resolved
@@ -414,16 +414,10 @@
                             if (field.key.type === 'Identifier') {
                                 property.name = field.key.name;
                             } else if (field.key.type === 'NumericLiteral') {
-<<<<<<< HEAD
-                                property.index = field.key.value;
-                            } else if (field.key.type === 'StringLiteral') {
-                                property.name = field.key.value;
-=======
                                 if (Number.isInteger(field.key.value))
                                     property.index = field.key.value;
                                 else
                                     property.name = field.key.toString(10);
->>>>>>> 5942bcf6
                             } else {
                                 throw "Unknown property key type: " + field.key.type;
                             }
